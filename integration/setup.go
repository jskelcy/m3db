// Copyright (c) 2016 Uber Technologies, Inc.
//
// Permission is hereby granted, free of charge, to any person obtaining a copy
// of this software and associated documentation files (the "Software"), to deal
// in the Software without restriction, including without limitation the rights
// to use, copy, modify, merge, publish, distribute, sublicense, and/or sell
// copies of the Software, and to permit persons to whom the Software is
// furnished to do so, subject to the following conditions:
//
// The above copyright notice and this permission notice shall be included in
// all copies or substantial portions of the Software.
//
// THE SOFTWARE IS PROVIDED "AS IS", WITHOUT WARRANTY OF ANY KIND, EXPRESS OR
// IMPLIED, INCLUDING BUT NOT LIMITED TO THE WARRANTIES OF MERCHANTABILITY,
// FITNESS FOR A PARTICULAR PURPOSE AND NONINFRINGEMENT. IN NO EVENT SHALL THE
// AUTHORS OR COPYRIGHT HOLDERS BE LIABLE FOR ANY CLAIM, DAMAGES OR OTHER
// LIABILITY, WHETHER IN AN ACTION OF CONTRACT, TORT OR OTHERWISE, ARISING FROM,
// OUT OF OR IN CONNECTION WITH THE SOFTWARE OR THE USE OR OTHER DEALINGS IN
// THE SOFTWARE.

package integration

import (
	"errors"
	"flag"
	"fmt"
	"io/ioutil"
	"os"
	"strings"
	"sync"
	"sync/atomic"
	"testing"
	"time"

	"github.com/m3db/m3cluster/services"
	"github.com/m3db/m3cluster/shard"
	"github.com/m3db/m3db/client"
	"github.com/m3db/m3db/clock"
	"github.com/m3db/m3db/generated/thrift/rpc"
	"github.com/m3db/m3db/persist"
	"github.com/m3db/m3db/persist/fs"
	"github.com/m3db/m3db/retention"
	"github.com/m3db/m3db/services/m3dbnode/server"
	"github.com/m3db/m3db/sharding"
	"github.com/m3db/m3db/storage"
	"github.com/m3db/m3db/storage/cluster"
	"github.com/m3db/m3db/storage/namespace"
	"github.com/m3db/m3db/topology"
	"github.com/m3db/m3db/ts"
	xlog "github.com/m3db/m3x/log"
	"github.com/m3db/m3x/pool"
	"github.com/m3db/m3x/sync"

	"github.com/stretchr/testify/require"
	tchannel "github.com/uber/tchannel-go"
)

var (
	id                  = flag.String("id", "", "Node host ID")
	httpClusterAddr     = flag.String("clusterhttpaddr", "0.0.0.0:9000", "Cluster HTTP server address")
	tchannelClusterAddr = flag.String("clustertchanneladdr", "0.0.0.0:9001", "Cluster TChannel server address")
	httpNodeAddr        = flag.String("nodehttpaddr", "0.0.0.0:9002", "Node HTTP server address")
	tchannelNodeAddr    = flag.String("nodetchanneladdr", "0.0.0.0:9003", "Node TChannel server address")

	errServerStartTimedOut   = errors.New("server took too long to start")
	errServerStopTimedOut    = errors.New("server took too long to stop")
	testNamespaces           = []ts.ID{ts.StringID("testNs1"), ts.StringID("testNs2")}
	testNativePoolingBuckets = []pool.Bucket{{Capacity: 4096, Count: 256}}

	created = uint64(0)
)

// nowSetterFn is the function that sets the current time
type nowSetterFn func(t time.Time)

type testSetup struct {
	opts            testOptions
	db              cluster.Database
	storageOpts     storage.Options
	fsOpts          fs.Options
	nativePooling   bool
	hostID          string
	topoInit        topology.Initializer
	shardSet        sharding.ShardSet
	getNowFn        clock.NowFn
	setNowFn        nowSetterFn
	tchannelClient  rpc.TChanNode
	m3dbClient      client.Client
	m3dbAdminClient client.AdminClient
	workerPool      xsync.WorkerPool

	// things that need to be cleaned up
	channel        *tchannel.Channel
	filePathPrefix string
	namespaces     []namespace.Metadata

	// signals
	doneCh   chan struct{}
	closedCh chan struct{}
}

func newTestSetup(opts testOptions) (*testSetup, error) {
	if opts == nil {
		opts = newTestOptions()
	}

	storageOpts := storage.NewOptions()

	nativePooling := strings.ToLower(os.Getenv("TEST_NATIVE_POOLING")) == "true"
	if nativePooling {
		buckets := testNativePoolingBuckets
		bytesPool := pool.NewCheckedBytesPool(buckets, nil, func(s []pool.Bucket) pool.BytesPool {
			return pool.NewNativeHeap(s, nil)
		})
		bytesPool.Init()

		storageOpts = storageOpts.SetBytesPool(bytesPool)

		idPool := ts.NewNativeIdentifierPool(bytesPool, nil)

		storageOpts = storageOpts.SetIdentifierPool(idPool)
	}

	// Set up shard set
	shardSet, err := server.NewShardSet(opts.NumShards())
	if err != nil {
		return nil, err
	}

	id := *id
	if id == "" {
		id = opts.ID()
	}

	tchannelNodeAddr := *tchannelNodeAddr
	if addr := opts.TChannelNodeAddr(); addr != "" {
		tchannelNodeAddr = addr
	}

	topoInit := opts.ClusterDatabaseTopologyInitializer()
	if topoInit == nil {
		topoInit, err = server.DefaultTopologyInitializerForShardSet(id, tchannelNodeAddr, shardSet)
		if err != nil {
			return nil, err
		}
	}

<<<<<<< HEAD
	clientOpts := server.DefaultClientOptions(topoInit).
=======
	clientOpts := newDefaultAdminOptions(
		opts.FetchSeriesBlocksBatchSize(),
		opts.FetchSeriesBlocksBatchConcurrency()).
		SetTopologyInitializer(topoInit).
>>>>>>> cbe05cca
		SetClusterConnectTimeout(opts.ClusterConnectionTimeout()).
		SetWriteConsistencyLevel(opts.WriteConsistencyLevel())

	// Set up tchannel client
	channel, tc, err := tchannelClient(tchannelNodeAddr)
	if err != nil {
		return nil, err
	}

	// Set up m3db client
	mc, err := m3dbClient(clientOpts)
	if err != nil {
		return nil, err
	}

	// Set up worker pool
	workerPool := xsync.NewWorkerPool(opts.WorkerPoolSize())
	workerPool.Init()

	// Set up getter and setter for now
	var lock sync.RWMutex
	now := time.Now().Truncate(storageOpts.RetentionOptions().BlockSize())
	getNowFn := func() time.Time {
		lock.RLock()
		t := now
		lock.RUnlock()
		return t
	}
	setNowFn := func(t time.Time) {
		lock.Lock()
		now = t
		lock.Unlock()
	}
	storageOpts = storageOpts.SetClockOptions(storageOpts.ClockOptions().SetNowFn(getNowFn))

	// Set up file path prefix
	idx := atomic.AddUint64(&created, 1) - 1
	filePathPrefix, err := ioutil.TempDir("", fmt.Sprintf("integration-test-%d", idx))
	if err != nil {
		return nil, err
	}

	fsOpts := fs.NewOptions().SetFilePathPrefix(filePathPrefix)

	storageOpts = storageOpts.SetCommitLogOptions(storageOpts.CommitLogOptions().SetFilesystemOptions(fsOpts))

	// Set up persistence manager
	storageOpts = storageOpts.SetNewPersistManagerFn(func() persist.Manager {
		return fs.NewPersistManager(fsOpts)
	})

	// Set up repair options
	adminClient, err := m3dbAdminClient(clientOpts.(client.AdminOptions))
	if err != nil {
		return nil, err
	}

	storageOpts = storageOpts.SetRepairOptions(storageOpts.RepairOptions().
		SetRepairInterval(opts.RepairInterval()).
		SetRepairThrottle(opts.RepairThrottle()).
		SetRepairTimeJitter(opts.RepairTimeJitter()).
		SetAdminClient(adminClient))

	storageOpts = storageOpts.SetRepairEnabled(opts.RepairEnabled())

	// Set up block retriever manager
	if mgr := opts.DatabaseBlockRetrieverManager(); mgr != nil {
		storageOpts = storageOpts.SetDatabaseBlockRetrieverManager(mgr)
	}

	return &testSetup{
		opts:            opts,
		storageOpts:     storageOpts,
		fsOpts:          fsOpts,
		nativePooling:   nativePooling,
		hostID:          id,
		topoInit:        topoInit,
		shardSet:        shardSet,
		getNowFn:        getNowFn,
		setNowFn:        setNowFn,
		tchannelClient:  tc,
		m3dbClient:      mc,
		m3dbAdminClient: adminClient,
		workerPool:      workerPool,
		channel:         channel,
		filePathPrefix:  filePathPrefix,
		namespaces:      opts.Namespaces(),
		doneCh:          make(chan struct{}),
		closedCh:        make(chan struct{}),
	}, nil
}

func (ts *testSetup) serverIsUp() bool {
	resp, err := ts.health()
	return err == nil && resp.Bootstrapped
}

func (ts *testSetup) serverIsDown() bool {
	_, err := ts.health()
	return err != nil
}

func (ts *testSetup) waitUntilServerIsUp() error {
	if waitUntil(ts.serverIsUp, ts.opts.ServerStateChangeTimeout()) {
		return nil
	}
	return errServerStartTimedOut
}

func (ts *testSetup) waitUntilServerIsDown() error {
	if waitUntil(ts.serverIsDown, ts.opts.ServerStateChangeTimeout()) {
		return nil
	}
	return errServerStopTimedOut
}

func (ts *testSetup) startServer() error {
	log := ts.storageOpts.InstrumentOptions().Logger()
	fields := []xlog.LogField{
		xlog.NewLogField("nativepooling", ts.nativePooling),
	}
	log.WithFields(fields...).Infof("starting server")

	resultCh := make(chan error, 1)

	httpClusterAddr := *httpClusterAddr
	if addr := ts.opts.HTTPClusterAddr(); addr != "" {
		httpClusterAddr = addr
	}

	tchannelClusterAddr := *tchannelClusterAddr
	if addr := ts.opts.TChannelClusterAddr(); addr != "" {
		tchannelClusterAddr = addr
	}

	httpNodeAddr := *httpNodeAddr
	if addr := ts.opts.HTTPNodeAddr(); addr != "" {
		httpNodeAddr = addr
	}

	tchannelNodeAddr := *tchannelNodeAddr
	if addr := ts.opts.TChannelNodeAddr(); addr != "" {
		tchannelNodeAddr = addr
	}

	namespaceRepairEnabled := ts.opts.RepairEnabled()
	namespaces := make([]namespace.Metadata, 0, len(ts.namespaces))
	for _, ns := range ts.namespaces {
		opts := ns.Options().SetNeedsRepair(namespaceRepairEnabled)
		newNs := namespace.NewMetadata(ns.ID(), opts)
		namespaces = append(namespaces, newNs)
	}

	var err error
	ts.db, err = cluster.NewDatabase(namespaces,
		ts.hostID, ts.topoInit, ts.storageOpts)
	if err != nil {
		return err
	}
	go func() {
		if err := server.OpenAndServe(
			httpClusterAddr, tchannelClusterAddr,
			httpNodeAddr, tchannelNodeAddr,
			ts.db, ts.m3dbClient, ts.storageOpts, ts.doneCh,
		); err != nil {
			select {
			case resultCh <- err:
			default:
			}
		}

		ts.closedCh <- struct{}{}
	}()

	go func() {
		select {
		case resultCh <- ts.waitUntilServerIsUp():
		default:
		}
	}()

	err = <-resultCh
	if err == nil {
		log.WithFields(fields...).Infof("started server")
	} else {
		log.WithFields(fields...).Errorf("start server error: %v", err)
	}
	return err
}

func (ts *testSetup) stopServer() error {
	ts.doneCh <- struct{}{}

	if err := ts.waitUntilServerIsDown(); err != nil {
		return err
	}

	// Wait for graceful server close
	<-ts.closedCh
	return nil
}

func (ts *testSetup) writeBatch(namespace ts.ID, seriesList seriesList) error {
	if ts.opts.UseTChannelClientForWriting() {
		return tchannelClientWriteBatch(ts.tchannelClient, ts.opts.WriteRequestTimeout(), namespace, seriesList)
	}
	return m3dbClientWriteBatch(ts.m3dbClient, ts.workerPool, namespace, seriesList)
}

func (ts *testSetup) fetch(req *rpc.FetchRequest) ([]ts.Datapoint, error) {
	if ts.opts.UseTChannelClientForReading() {
		return tchannelClientFetch(ts.tchannelClient, ts.opts.ReadRequestTimeout(), req)
	}
	return m3dbClientFetch(ts.m3dbClient, req)
}

func (ts *testSetup) truncate(req *rpc.TruncateRequest) (int64, error) {
	if ts.opts.UseTChannelClientForTruncation() {
		return tchannelClientTruncate(ts.tchannelClient, ts.opts.TruncateRequestTimeout(), req)
	}
	return m3dbClientTruncate(ts.m3dbClient, req)
}

func (ts *testSetup) health() (*rpc.NodeHealthResult_, error) {
	return tchannelClientHealth(ts.tchannelClient)
}

func (ts *testSetup) close() {
	if ts.channel != nil {
		ts.channel.Close()
	}
	if ts.filePathPrefix != "" {
		os.RemoveAll(ts.filePathPrefix)
	}
}

type testSetups []*testSetup

func (ts testSetups) parallel(fn func(s *testSetup)) {
	var wg sync.WaitGroup
	for _, setup := range ts {
		setup := setup
		wg.Add(1)
		go func() {
			fn(setup)
			wg.Done()
		}()
	}
	wg.Wait()
}

// node generates service instances with reasonable defaults
func node(t *testing.T, n int, shards shard.Shards) services.ServiceInstance {
	require.True(t, n < 250) // keep ports sensible
	return services.NewServiceInstance().
		SetInstanceID(fmt.Sprintf("testhost%v", n)).
		SetEndpoint(fmt.Sprintf("127.0.0.1:%v", 9000+4*n)).
		SetShards(shards)
}

// newNodes creates a set of testSetups with reasonable defaults
func newNodes(
	t *testing.T,
	instances []services.ServiceInstance,
	nspaces []namespace.Metadata,
) (testSetups, topology.Initializer, closeFn) {

	log := xlog.SimpleLogger
	opts := newTestOptions().SetNamespaces(nspaces)

	// NB(bl): We set replication to 3 to mimic production. This can be made
	// into a variable if needed.
	svc := NewFakeM3ClusterService().
		SetInstances(instances).
		SetReplication(services.NewServiceReplication().SetReplicas(3)).
		SetSharding(services.NewServiceSharding().SetNumShards(1024))

	svcs := NewFakeM3ClusterServices()
	svcs.RegisterService("m3db", svc)

	topoOpts := topology.NewDynamicOptions().
		SetConfigServiceClient(NewM3FakeClusterClient(svcs, nil))
	topoInit := topology.NewDynamicInitializer(topoOpts)
	retentionOpts := retention.NewOptions().SetRetentionPeriod(6 * time.Hour)

<<<<<<< HEAD
	nodeOpt := bootstrappableTestSetupOptions{
=======
	nodeOpt := multipleTestSetupsOptions{
>>>>>>> cbe05cca
		disablePeersBootstrapper: true,
		topologyInitializer:      topoInit,
	}

<<<<<<< HEAD
	nodeOpts := make([]bootstrappableTestSetupOptions, len(instances))
=======
	nodeOpts := make([]multipleTestSetupsOptions, len(instances))
>>>>>>> cbe05cca
	for i := range instances {
		nodeOpts[i] = nodeOpt
	}

<<<<<<< HEAD
	nodes, closeFn := newDefaultBootstrappableTestSetups(t, opts, retentionOpts, nodeOpts)
=======
	nodes, closeFn := newDefaultMultipleTestSetups(t, opts, retentionOpts, nodeOpts)
>>>>>>> cbe05cca

	nodeClose := func() { // Clean up running servers at end of test
		log.Debug("servers closing")
		nodes.parallel(func(s *testSetup) {
			if s.serverIsUp() {
				require.NoError(t, s.stopServer())
			}
		})
		log.Debug("servers are now down")
		closeFn()
	}

	return nodes, topoInit, nodeClose
}<|MERGE_RESOLUTION|>--- conflicted
+++ resolved
@@ -145,14 +145,10 @@
 		}
 	}
 
-<<<<<<< HEAD
-	clientOpts := server.DefaultClientOptions(topoInit).
-=======
 	clientOpts := newDefaultAdminOptions(
 		opts.FetchSeriesBlocksBatchSize(),
 		opts.FetchSeriesBlocksBatchConcurrency()).
 		SetTopologyInitializer(topoInit).
->>>>>>> cbe05cca
 		SetClusterConnectTimeout(opts.ClusterConnectionTimeout()).
 		SetWriteConsistencyLevel(opts.WriteConsistencyLevel())
 
@@ -438,29 +434,17 @@
 	topoInit := topology.NewDynamicInitializer(topoOpts)
 	retentionOpts := retention.NewOptions().SetRetentionPeriod(6 * time.Hour)
 
-<<<<<<< HEAD
-	nodeOpt := bootstrappableTestSetupOptions{
-=======
 	nodeOpt := multipleTestSetupsOptions{
->>>>>>> cbe05cca
 		disablePeersBootstrapper: true,
 		topologyInitializer:      topoInit,
 	}
 
-<<<<<<< HEAD
-	nodeOpts := make([]bootstrappableTestSetupOptions, len(instances))
-=======
 	nodeOpts := make([]multipleTestSetupsOptions, len(instances))
->>>>>>> cbe05cca
 	for i := range instances {
 		nodeOpts[i] = nodeOpt
 	}
 
-<<<<<<< HEAD
-	nodes, closeFn := newDefaultBootstrappableTestSetups(t, opts, retentionOpts, nodeOpts)
-=======
 	nodes, closeFn := newDefaultMultipleTestSetups(t, opts, retentionOpts, nodeOpts)
->>>>>>> cbe05cca
 
 	nodeClose := func() { // Clean up running servers at end of test
 		log.Debug("servers closing")
