--- conflicted
+++ resolved
@@ -255,13 +255,8 @@
 	entry := schema.IndexEntry{Index: 123}
 	require.NoError(t, enc.EncodeIndexEntry(entry))
 	reader := r.(*reader)
-<<<<<<< HEAD
-	reader.indexUnread = b
-	_, _, _, err = r.Read()
-=======
 	reader.decoder.Reset(enc.Bytes())
 	_, _, err = r.Read()
->>>>>>> cbe05cca
 	assert.Error(t, err)
 
 	typedErr, ok := err.(ErrReadWrongIdx)
